
import ariblib.constants
import datetime
import re
import requests
import time
from datetime import timedelta
from tortoise import fields
from tortoise import models
from tortoise import timezone
from tortoise import transactions
from typing import Optional

from app.constants import CONFIG
from app.models import Channels
from app.utils import Logging
<<<<<<< HEAD
from app.utils import TSInformation
=======
from app.utils import RunAsync
>>>>>>> a78b94a3
from app.utils import ZenkakuToHankaku
from app.utils.EDCB import EDCBUtil, CtrlCmdUtil


class Programs(models.Model):

    # テーブル設計は Notion を参照のこと
    id:str = fields.TextField(pk=True)
    channel_id:str = fields.TextField()
    title:str = fields.TextField()
    description:str = fields.TextField()
    detail:dict = fields.JSONField()
    start_time:datetime.datetime = fields.DatetimeField()
    end_time:datetime.datetime = fields.DatetimeField()
    duration:float = fields.FloatField()
    is_free:bool = fields.BooleanField()
    genre:list = fields.JSONField()
    video_type:str = fields.TextField()
    video_codec:str = fields.TextField()
    video_resolution:str = fields.TextField()
    primary_audio_type:str = fields.TextField()
    primary_audio_language:str = fields.TextField()
    primary_audio_sampling_rate:str = fields.TextField()
    secondary_audio_type:Optional[str] = fields.TextField(null=True)
    secondary_audio_language:Optional[str] = fields.TextField(null=True)
    secondary_audio_sampling_rate:Optional[str] = fields.TextField(null=True)


    @classmethod
    async def update(cls) -> None:
        """番組情報を更新する"""

        Logging.info('Program updating...')

        def IsMainProgram(program: dict) -> bool:
            """
            relatedItems からメインの番組情報か判定する
            EIT[p/f] 対応により増えた番組情報から必要なものだけを取得する
            ref: https://github.com/l3tnun/EPGStation/blob/master/src/model/epgUpdater/EPGUpdateManageModel.ts#L103-L136

            Args:
                program (dict): 番組情報の辞書
            Returns:
                bool: メインの番組情報かどうか
            """

            if 'relatedItems' not in program:
                return True

            for item in program['relatedItems']:

                # Mirakurun 3.8 以下では type が存在しない && relatedItems が機能していないので true を返す
                if 'type' not in item:
                    return True

                # 移動したイベントか？
                if item['type'] == 'movement':
                    return True

                # リレーの場合は無視
                if item['type'] == 'relay':
                    continue

                # type が shared でメインの放送か？
                if item['eventId'] == program['eventId'] and item['serviceId'] == program['serviceId']:
                    return True

            return False

        def MillisecondToDatetime(millisecond: int) -> datetime.datetime:
            """
            ミリ秒から Datetime を取得する

            Args:
                millisecond (int): ミリ秒

            Returns:
                datetime.datetime: Datetime（タイムゾーン付き）
            """

            return datetime.datetime.fromtimestamp(
                millisecond / 1000,  # ミリ秒なので秒に変換
                tz = timezone.get_default_timezone(),  # タイムゾーンを UTC+9（日本時間）に指定する
            )

        def ISO639CodeToJapanese(iso639_code: str) -> str:
            """
            ISO639 形式の言語コードを日本語に変換する

            Args:
                iso639_code (str): ISO639 形式の言語コード

            Returns:
                str: 日本語に訳した言語を示す文字列
            """

            if iso639_code == 'jpn':
                return '日本語'
            elif iso639_code == 'eng':
                return '英語'
            elif iso639_code == 'deu':
                return 'ドイツ語'
            elif iso639_code == 'fra':
                return 'フランス語'
            elif iso639_code == 'ita':
                return 'イタリア語'
            elif iso639_code == 'rus':
                return 'ロシア語'
            elif iso639_code == 'zho':
                return '中国語'
            elif iso639_code == 'kor':
                return '韓国語'
            elif iso639_code == 'spa':
                return 'スペイン語'
            else:
                return 'その他の言語'

        # 現在時刻のタイムスタンプ
        timestamp = time.time()

        if CONFIG['general']['backend'] == 'EDCB':
            cmd = CtrlCmdUtil()
            if CONFIG['general']['edcb_host']:
                cmd.setNWSetting(CONFIG['general']['edcb_host'], CONFIG['general']['edcb_port'])

            # 開始時間未定をのぞく全番組を取得する (リスト引数の前2要素は全番組、残り2要素は全期間を意味)
            program_services = await cmd.sendEnumPgInfoEx([0xffffffffffff, 0xffffffffffff, 1, 0x7fffffffffffffff]) or []

            # このトランザクションは単にパフォーマンスのため
            async with transactions.in_transaction():
                # これに不要なものだけ残してまとめて削除する
                duplicate_programs = {temp.id:temp for temp in await Programs.all()}

                for program_service in program_services:
                    nid = program_service['service_info']['onid']
                    tsid = program_service['service_info']['tsid']
                    sid = program_service['service_info']['sid']
                    # 番組ごとに DB アクセスするとかなり重いので注意
                    channel = await Channels.filter(network_id = nid, service_id = sid).first()
                    if channel is None:
                        continue

                    for program_info in program_service['event_list']:
                        group_info = program_info.get('event_group_info')
                        if (group_info is not None and
                            len(group_info['event_data_list']) == 1 and
                            (group_info['event_data_list'][0]['onid'] != nid or
                             group_info['event_data_list'][0]['tsid'] != tsid or
                             group_info['event_data_list'][0]['sid'] != sid or
                             group_info['event_data_list'][0]['eid'] != program_info['eid'])):
                            # メインの番組でない
                            continue

                        short_info = program_info.get('short_info')
                        if short_info is not None:
                            title = ZenkakuToHankaku(short_info['event_name'])
                            description = ZenkakuToHankaku(short_info['text_char'])
                        else:
                            title = ''
                            description = ''

                        detail = {}
                        ext_info = program_info.get('ext_info')
                        if ext_info is not None:
                            for head, text in EDCBUtil.parseProgramExtendedText(ZenkakuToHankaku(ext_info['text_char'])).items():
                                detail[head.replace('◇', '')] = text
                                if description == '':
                                    description = text

                        start_time = program_info['start_time']
                        # 終了時間未定はとりあえず5分とする
                        end_time = start_time + timedelta(seconds = program_info.get('duration_sec', 300))

                        if datetime.datetime.now(CtrlCmdUtil.TZ) - end_time > timedelta(hours = 1):
                            # 古い
                            continue

                        # ここからは追加か更新か更新不要のいずれか

                        program_id = f'NID{nid}-SID{sid:03d}-EID{program_info["eid"]}'
                        duplicate_program = duplicate_programs.get(program_id)
                        if (duplicate_program is not None and
                            duplicate_program.title == title and
                            duplicate_program.description == description and
                            len(duplicate_program.detail) == len(detail) and
                            duplicate_program.start_time == start_time and
                            duplicate_program.end_time == end_time):
                            # 更新不要
                            del duplicate_programs[program_id]
                            continue

                        if duplicate_program is None:
                            program = Programs()
                        else:
                            del duplicate_programs[program_id]
                            program = duplicate_program

                        program.id = program_id
                        program.channel_id = channel.channel_id
                        program.title = title
                        program.description = description
                        program.detail = detail
                        program.start_time = start_time
                        program.end_time = end_time
                        program.duration = (end_time - start_time).total_seconds()
                        program.is_free = program_info['free_ca_flag'] == 0

                        program.video_type = ''
                        program.video_codec = ''
                        program.video_resolution = ''
                        component_info = program_info.get('component_info')
                        if component_info is not None:
                            component_types = ariblib.constants.COMPONENT_TYPE.get(component_info['stream_content'])
                            if component_types is not None:
                                program.video_type = component_types.get(component_info['component_type'], '')
                            program.video_codec = TSInformation.STREAM_CONTENT.get(component_info['stream_content'], '')
                            program.video_resolution = TSInformation.COMPONENT_TYPE.get(component_info['component_type'], '')

                        program.primary_audio_type = ''
                        program.primary_audio_language = ''
                        program.primary_audio_sampling_rate = ''
                        audio_info = program_info.get('audio_info')
                        if audio_info is not None:
                            if len(audio_info['component_list']) > 0:
                                audio_component_info = audio_info['component_list'][0]
                                program.primary_audio_type = ariblib.constants.COMPONENT_TYPE[0x02].get(audio_component_info['component_type'], '')
                                program.primary_audio_sampling_rate = ariblib.constants.SAMPLING_RATE.get(audio_component_info['sampling_rate'], '')
                                # 言語コードは分からないので日本語か英語で固定
                                if audio_component_info['component_type'] == 0x02:
                                    program.primary_audio_language = '日本語+' + ('英語' if audio_component_info['es_multi_lingual_flag'] != 0 else '副')
                                else:
                                    program.primary_audio_language = '日本語'

                                if len(audio_info['component_list']) > 1:
                                    audio_component_info = audio_info['component_list'][1]
                                    program.secondary_audio_type = ariblib.constants.COMPONENT_TYPE[0x02].get(audio_component_info['component_type'], '')
                                    program.secondary_audio_sampling_rate = ariblib.constants.SAMPLING_RATE.get(audio_component_info['sampling_rate'], '')
                                    if audio_component_info['component_type'] == 0x02:
                                        program.secondary_audio_language = '日本語+' + ('英語' if audio_component_info['es_multi_lingual_flag'] != 0 else '副')
                                    else:
                                        # 英語かもしれないし解説かもしれない
                                        program.secondary_audio_language = '副'

                        program.genre = []
                        content_info = program_info.get('content_info')
                        if content_info is not None:
                            for content_data in content_info['nibble_list']:
                                genre_dict = {'major': '', 'middle': ''}
                                genre_tuple = ariblib.constants.CONTENT_TYPE.get(content_data['content_nibble'] >> 8)
                                if genre_tuple is not None:
                                    genre_dict['major'] = genre_tuple[0].replace('／', '・')
                                    if content_data['content_nibble'] == 0x0e00:
                                        user_nibble = (content_data['user_nibble'] >> 8 << 4) | (content_data['user_nibble'] & 0xf)
                                        genre_dict['middle'] = ariblib.constants.USER_TYPE.get(user_nibble, '')
                                    elif content_data['content_nibble'] >> 8 == 0x0e:
                                        continue
                                    else:
                                        genre_dict['middle'] = genre_tuple[1].get(content_data['content_nibble'] & 0xf, '').replace('／', '・')
                                program.genre.append(genre_dict)

                        if duplicate_program is None:
                            Logging.debug(f'Add Program: {program.id}')
                        else:
                            Logging.debug(f'Update Program: {program.id}')

                        await program.save()

                for db_program in duplicate_programs.values():
                    Logging.debug(f'Delete Program: {db_program.id}')
                    await db_program.delete()

            Logging.info(f'Program update complete. ({round(time.time() - timestamp, 3)} sec)')
            return

        # Mirakurun の API から番組情報を取得する
        mirakurun_programs_api_url = f'{CONFIG["general"]["mirakurun_url"]}/api/programs'
        programs = (await RunAsync(requests.get, mirakurun_programs_api_url)).json()

        # 登録されている全ての番組を取得し、番組 ID (ex:NID32736-SID1024-EID11200) をキーに持つ辞書に変換する
        # EID (イベントID) だけでは一意にならないため、敢えて NID と SID も追加した ID としている
        db_programs = await Programs.all()
        duplicate_programs = {temp.id:temp for temp in db_programs}

        # 番組ごとに実行
        for program_info in programs:

            # 既にある番組情報の更新かどうかのフラグ
            is_update = False

            # 番組タイトルがない（＝サブチャンネルでメインチャンネルの内容をそのまま放送している）を弾く
            if 'name' not in program_info:
                continue

            # メインの番組情報でないなら弾く
            if IsMainProgram(program_info) is False:
                continue

            # 既に同じ番組 ID の番組が DB に登録されているなら（情報の更新がない場合のみ）スキップ
            # DB は読み取るよりも書き込みの方が負荷と時間がかかるため、不要な書き込みは極力避ける
            duplicate_program_id = f'NID{str(program_info["networkId"])}-SID{str(program_info["serviceId"]).zfill(3)}-EID{str(program_info["eventId"])}'
            if duplicate_program_id in duplicate_programs:

                # 重複している番組のモデルを取得
                duplicate_program = duplicate_programs[duplicate_program_id]

                # 番組終了時刻が現在時刻から1時間以上前ならレコードを削除
                if timezone.now() - duplicate_program.end_time > timedelta(hours=1):
                    Logging.debug(f'Delete Program: {duplicate_program.id}')
                    await duplicate_program.delete()

                # TODO: タイトル・番組概要・番組詳細・番組開始時刻・番組終了時刻がすべて同じならスキップ
                if (duplicate_program.title == ZenkakuToHankaku(program_info['name'])) and \
                   (duplicate_program.description == ZenkakuToHankaku(program_info['description'])) and \
                   (len(duplicate_program.detail) == len(program_info.get('extended', {}))) and \
                   (duplicate_program.start_time == MillisecondToDatetime(program_info['startAt'])) and \
                   (duplicate_program.end_time == MillisecondToDatetime(program_info['startAt'] + program_info['duration'])):

                    # 次のループへ
                    continue

                # すでに存在する番組情報を更新する
                else:
                    is_update = True

            # 番組終了時刻が現在時刻より1時間以上前な番組を弾く
            # 既に終わった番組を登録してもしょうがないし、番組を DB に入れれば入れるほど重くなるので不要なものは減らしたい
            if time.time() - ((program_info['startAt'] + program_info['duration']) / 1000) > (60 * 60):
                continue

            # 番組に紐づくチャンネルを取得
            channel = await Channels.filter(network_id=program_info['networkId'], service_id=program_info['serviceId']).first()
            if channel is None:  # 登録されていないチャンネルの番組を弾く（ワンセグやデータ放送など）
                continue

            if is_update is False:
                # 新しい番組のレコードを作成
                program = Programs()
            else:
                # 既に存在する番組のレコードを設定
                program = duplicate_program

            # 取得してきた値を設定
            program.id = f'{channel.id}-EID{str(program_info["eventId"])}'  # チャンネルの ID に EID (イベントID) を追加する
            program.channel_id = channel.channel_id
            program.title = ZenkakuToHankaku(program_info['name'])
            program.description = ZenkakuToHankaku(program_info['description'])
            program.start_time = MillisecondToDatetime(program_info['startAt'])
            program.end_time = MillisecondToDatetime(program_info['startAt'] + program_info['duration'])
            program.duration = float(program_info['duration'] / 1000)  # ミリ秒なので秒に変換
            program.is_free = program_info['isFree']
            program.video_type = ariblib.constants.COMPONENT_TYPE[program_info['video']['streamContent']][program_info['video']['componentType']]
            program.video_codec = program_info['video']['type']
            program.video_resolution = program_info['video']['resolution']

            # 音声情報
            ## Mirakurun 3.9 以降向け
            ## ref: https://github.com/Chinachu/Mirakurun/blob/master/api.d.ts#L88-L105
            if 'audios' in program_info:
                ## 主音声
                program.primary_audio_type = ariblib.constants.COMPONENT_TYPE[0x02][program_info['audios'][0]['componentType']]
                program.primary_audio_language = ISO639CodeToJapanese(program_info['audios'][0]['langs'][0])
                program.primary_audio_sampling_rate = str(program_info['audios'][0]['samplingRate'] / 1000) + 'kHz'  # kHz に変換
                ## デュアルモノのみ
                if program.primary_audio_type == '1/0+1/0モード(デュアルモノ)':
                    if len(program_info['audios'][0]['langs']) == 2:  # 他言語の定義が存在すれば
                        program.primary_audio_language = \
                            program.primary_audio_language + '+' + ISO639CodeToJapanese(program_info['audios'][0]['langs'][1])
                    else:
                        program.primary_audio_language = program.primary_audio_language + '+英語'  # 英語で固定
                ## 副音声（存在する場合）
                if len(program_info['audios']) == 2:
                    program.secondary_audio_type = ariblib.constants.COMPONENT_TYPE[0x02][program_info['audios'][1]['componentType']]
                    program.secondary_audio_language = ISO639CodeToJapanese(program_info['audios'][1]['langs'][0])
                    program.secondary_audio_sampling_rate = str(program_info['audios'][1]['samplingRate'] / 1000) + 'kHz'  # kHz に変換
            ## Mirakurun 3.8 以下向け（フォールバック）
            else:
                ## 主音声
                program.primary_audio_type = ariblib.constants.COMPONENT_TYPE[0x02][program_info['audio']['componentType']]
                program.primary_audio_language = '日本語'  # 日本語で固定
                program.primary_audio_sampling_rate = str(program_info['audio']['samplingRate'] / 1000) + 'kHz'  # kHz に変換
                ## デュアルモノのみ
                if program.primary_audio_type == '1/0+1/0モード(デュアルモノ)':
                    program.primary_audio_language = '日本語+英語'  # 日本語+英語で固定
                ## 副音声の情報は常に存在しないため省略

            # 番組詳細
            if 'extended' not in program_info:
                ## extended がない場合
                program.detail = dict()  # 空の辞書を入れる
            else:
                ## 全角→半角へ変換するため、敢えて一度ばらしてから再構築する
                program.detail = dict()  # 辞書を定義
                for head, text in program_info['extended'].items():

                    # 見出しと本文
                    head_han = ZenkakuToHankaku(head).replace('◇', '')  # ◇ を取り除く
                    text_han = ZenkakuToHankaku(text)
                    program.detail[head_han] = text_han

                    # 番組概要が空であれば番組詳細の最初の本文を概要として使う
                    # 空でまったく情報がないよりかは良いはず
                    if program.description == '':
                        program.description == text_han

            # ジャンル
            if 'genres' not in program_info:
                ## genres がない場合
                program.genre = list()  # 空のリストを入れる
            else:
                ## 数字だけでは開発中の視認性が低いのでテキストに変換する
                program.genre = list() # リストを定義
                for genre in program_info['genres']:

                    # major … 大分類
                    # middle … 中分類
                    genre_dict = {
                        'major': ariblib.constants.CONTENT_TYPE[genre['lv1']][0],
                        'middle': ariblib.constants.CONTENT_TYPE[genre['lv1']][1][genre['lv2']],
                    }

                    # ／ を・に置換
                    genre_dict['major'] = genre_dict['major'].replace('／', '・')
                    genre_dict['middle'] = genre_dict['middle'].replace('／', '・')

                    # BS/地上デジタル放送用番組付属情報がジャンルに含まれている場合、user_nibble から値を取得して書き換える
                    # たとえば「中止の可能性あり」や「延長の可能性あり」といった情報が取れる
                    if genre_dict['major'] == '拡張':
                        if genre_dict['middle'] == 'BS/地上デジタル放送用番組付属情報':
                            user_nibble = (genre['un1'] * 0x10) + genre['un2']
                            genre_dict['middle'] = ariblib.constants.USER_TYPE[user_nibble]
                        # 「拡張」はあるがBS/地上デジタル放送用番組付属情報でない場合はなんの値なのかわからないのでパス
                        else:
                            continue

                    program.genre.append(genre_dict)

            if is_update is False:
                Logging.debug(f'Add Program: {program.id}')
            else:
                Logging.debug(f'Update Program: {program.id}')

            # レコードを保存する
            await program.save()

        # Mirakurun の番組 ID (ex:327360102411200) をキーに持つ辞書に変換する
        mirakurun_programs = {temp['id']:temp for temp in programs}

        # DB に登録されているが Mirakurun の API レスポンスに存在しない番組を洗い出し、削除する
        # Mirakurun の API レスポンスに存在しないという事は何らかの理由で削除された番組なので、残しておくと幽霊化する
        for db_program in db_programs:

            # NID・SID・EID を抽出
            network_id, service_id, event_id = re.match(r'^NID([0-9]+)-SID([0-9]+)-EID([0-9]+)$', db_program.id).groups()

            # Mirakurun 形式の番組 ID を算出
            mirakurun_program_id = int(str(network_id).zfill(5) + str(service_id).zfill(5) + str(event_id).zfill(5))

            # Mirakurun の API レスポンスに存在しないなら番組を削除する
            if mirakurun_program_id not in mirakurun_programs:
                Logging.debug(f'Delete Program (ghost): {db_program.id}')
                await db_program.delete()

        Logging.info(f'Program update complete. ({round(time.time() - timestamp, 3)} sec)')<|MERGE_RESOLUTION|>--- conflicted
+++ resolved
@@ -14,11 +14,8 @@
 from app.constants import CONFIG
 from app.models import Channels
 from app.utils import Logging
-<<<<<<< HEAD
+from app.utils import RunAsync
 from app.utils import TSInformation
-=======
-from app.utils import RunAsync
->>>>>>> a78b94a3
 from app.utils import ZenkakuToHankaku
 from app.utils.EDCB import EDCBUtil, CtrlCmdUtil
 
