--- conflicted
+++ resolved
@@ -7,12 +7,7 @@
 from typing import Annotated, Any, Literal, cast
 
 import tweepy
-<<<<<<< HEAD
-import tweepy.models
-import tweepy.parsers
 from app.routers.MisskeyRouter import MisskeyPost
-=======
->>>>>>> c372ec81
 from fastapi import (
     APIRouter,
     Body,
