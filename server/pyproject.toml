--- conflicted
+++ resolved
@@ -44,20 +44,12 @@
 typing-extensions = "^4.12.2"
 typing-inspect = "^0.9.0"
 tweepy = "^4.14.0"
-<<<<<<< HEAD
-tweepy-authlib = "^1.5.3"
-tzdata = "^2023.3"
-uvicorn = {version = "^0.24.0.post1", extras = ["standard"]}
-uvloop = {version = "^0.19.0", platform = "linux"}
-watchfiles = "^0.21.0"
-misskey-py = {extras = ["async"], version = "^4.1.0"}
-=======
 tweepy-authlib = "^1.5.5"
 tzdata = "^2024.2"
 uvicorn = {version = "^0.32.0", extras = ["standard"]}
 uvloop = {version = "^0.21.0", platform = "linux"}
 watchfiles = "^0.24.0"
->>>>>>> d7400da6
+misskey-py = {extras = ["async"], version = "^4.1.0"}
 
 [tool.poetry.group.dev.dependencies]
 
