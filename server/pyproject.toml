[tool.poetry]
name = "KonomiTV"
version = "0.11.0"
description = "KonomiTV: Kept Organized, Notably Optimized, Modern Interface TV media server"
package-mode = false

[tool.taskipy.tasks]
serve = "python KonomiTV.py"
dev = "python KonomiTV.py --reload"
update-thirdparty = "python -m misc.UpdateThirdparty latest"

[tool.poetry.dependencies]
python = ">=3.11,<3.12"
aerich = "^0.8.0"
aiofiles = "^24.1.0"
aiohttp = "^3.11.10"
ariblib = { url = "https://github.com/tsukumijima/ariblib/releases/download/v0.1.4/ariblib-0.1.4-py3-none-any.whl" }
beautifulsoup4 = "^4.12.3"
biim = { url = "https://github.com/tsukumijima/biim/releases/download/v1.10.2-patch2/biim-1.10.2-py3-none-any.whl" }
colorama = "^0.4.6"
elevate = "^0.1.3"
fastapi = "^0.115.6"
fastapi-utils = "^0.8.0"
hashids = "^1.3.1"
httpx = {version = "^0.28.1", extras = ["http2"]}
passlib = {version = "^1.7.4", extras = ["bcrypt"]}
pillow = "^11.0.0"
ping3 = "^4.0.8"
psutil = "^5.9.6"
puremagic = "^1.28"
py7zr = "^0.22.0"
pydantic = "^2.10.3"
pymediainfo = "^6.1.0"
python-jose = {version = "^3.3.0", extras = ["cryptography"]}
python-multipart = "^0.0.19"
pywin32 = {version = "^308", platform = "win32"}
requests = "^2.32.3"
rich = "^13.9.4"
"ruamel.yaml" = "^0.18.6"
sse-starlette = "^2.1.3"
taskipy = "^1.14.1"
tortoise-orm = "^0.22.1"
typer = "^0.15.1"
typing-extensions = "^4.12.2"
typing-inspect = "^0.9.0"
tweepy = "^4.14.0"
tweepy-authlib = "^1.5.6"
tzdata = "^2024.2"
uvicorn = {version = "^0.32.1", extras = ["standard"]}
uvloop = {version = "^0.21.0", platform = "linux"}
<<<<<<< HEAD
watchfiles = "^0.24.0"
misskey-py = {extras = ["async"], version = "^4.1.0"}
=======
watchfiles = "^1.0.0"
>>>>>>> cc088eff

[tool.poetry.group.dev.dependencies]

[build-system]
requires = ["poetry-core"]
build-backend = "poetry.core.masonry.api"

[tool.aerich]
tortoise_orm = "app.constants.DATABASE_CONFIG"
location = "./app/migrations/"
src_folder = "./"<|MERGE_RESOLUTION|>--- conflicted
+++ resolved
@@ -48,12 +48,8 @@
 tzdata = "^2024.2"
 uvicorn = {version = "^0.32.1", extras = ["standard"]}
 uvloop = {version = "^0.21.0", platform = "linux"}
-<<<<<<< HEAD
-watchfiles = "^0.24.0"
+watchfiles = "^1.0.0"
 misskey-py = {extras = ["async"], version = "^4.1.0"}
-=======
-watchfiles = "^1.0.0"
->>>>>>> cc088eff
 
 [tool.poetry.group.dev.dependencies]
 
