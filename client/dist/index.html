<!DOCTYPE html>
<html lang="ja">
    <head>
        <meta charset="utf-8">
        <meta name="viewport" content="width=device-width,viewport-fit=cover,initial-scale=1.0,user-scalable=no,interactive-widget=resizes-visual">
        <link rel="icon" type="image/svg+xml" href="/assets/images/icons/favicon.svg">
        <link rel="icon" type="image/png" sizes="32x32" href="/assets/images/icons/favicon-32px.png">
        <link rel="icon" type="image/png" sizes="16x16" href="/assets/images/icons/favicon-16px.png">
        <link rel="apple-touch-icon" href="/assets/images/icons/apple-touch-icon.png">
        <link rel="stylesheet" href="https://cdn.jsdelivr.net/gh/mizunoko/depot@next/dist/css/common.css">
        <meta name="mobile-web-app-capable" content="yes">
        <meta name="apple-mobile-web-app-status-bar-style" content="black">
        <meta name="apple-mobile-web-app-title" content="KonomiTV">
        <meta name="theme-color" content="#0D0807">
        <!-- KonomiTV は常にダークモードのため Dark Reader 拡張機能を無効化 -->
        <!-- ref: https://github.com/darkreader/darkreader/blob/main/CONTRIBUTING.md#disabling-dark-reader-on-your-site -->
        <meta name="darkreader-lock">
        <title>KonomiTV</title>
        <style>
            @font-face {
                font-family: 'Open Sans';
                font-weight: 500;
                font-display: swap;
                src: url('/assets/fonts/OpenSans-Medium.woff2') format('woff2');
            }
            @font-face {
                font-family: 'Open Sans';
                font-weight: 700;
                font-display: swap;
                src: url('/assets/fonts/OpenSans-Bold.woff2') format('woff2');
            }
            @font-face {
                font-family: 'YakuHanJPs';
                font-weight: 500;
                font-display: swap;
                src: url('/assets/fonts/YakuHanJPs-Medium.woff2') format('woff2');
            }
            @font-face {
                font-family: 'YakuHanJPs';
                font-weight: 700;
                font-display: swap;
                src: url('/assets/fonts/YakuHanJPs-Bold.woff2') format('woff2');
            }
            @font-face {
                font-family: 'Noto Sans JP';
                font-weight: 500;
                font-display: swap;
                src: url('/assets/fonts/NotoSansJP-Medium.woff2') format('woff2');
            }
            @font-face {
                font-family: 'Noto Sans JP';
                font-weight: 700;
                font-display: swap;
                src: url('/assets/fonts/NotoSansJP-Bold.woff2') format('woff2');
            }
            @font-face {
                font-family: 'Twemoji';
                font-weight: normal;
                font-display: swap;
                src: url('/assets/fonts/Twemoji.woff2') format('woff2');
            }
            @font-face {
                font-family: 'Material Design Icons';
                font-weight: normal;
                font-display: swap;
                src: url('/assets/fonts/MaterialDesignIcons.woff2') format('woff2');
            }
<<<<<<< HEAD
        </style>
      <script type="module" crossorigin src="/assets/index-8kZQ9vua.js"></script>
      <link rel="stylesheet" crossorigin href="/assets/index.C__0M94H.css">
    <link rel="manifest" href="/manifest.webmanifest"></head>
    <body style="background: #1E1310; color: #FFEAEA;">
        <noscript>
            <strong>We're sorry but KonomiTV doesn't work properly without JavaScript enabled. Please enable it to continue.</strong>
        </noscript>
        <div id="app"></div>

    </body>
</html>
=======
        </style>
      <script type="module" crossorigin src="/assets/index-LAad4Byq.js"></script>
      <link rel="stylesheet" crossorigin href="/assets/index.LDmXtoWb.css">
    <link rel="manifest" href="/manifest.webmanifest"></head>
    <body style="background: #1E1310; color: #FFEAEA;">
        <noscript>
            <strong>We're sorry but KonomiTV doesn't work properly without JavaScript enabled. Please enable it to continue.</strong>
        </noscript>
        <div id="app"></div>
    </body>
</html>
>>>>>>> 26e94e2c
<|MERGE_RESOLUTION|>--- conflicted
+++ resolved
@@ -1,21 +1,21 @@
-<!DOCTYPE html>
-<html lang="ja">
-    <head>
-        <meta charset="utf-8">
-        <meta name="viewport" content="width=device-width,viewport-fit=cover,initial-scale=1.0,user-scalable=no,interactive-widget=resizes-visual">
-        <link rel="icon" type="image/svg+xml" href="/assets/images/icons/favicon.svg">
-        <link rel="icon" type="image/png" sizes="32x32" href="/assets/images/icons/favicon-32px.png">
-        <link rel="icon" type="image/png" sizes="16x16" href="/assets/images/icons/favicon-16px.png">
-        <link rel="apple-touch-icon" href="/assets/images/icons/apple-touch-icon.png">
-        <link rel="stylesheet" href="https://cdn.jsdelivr.net/gh/mizunoko/depot@next/dist/css/common.css">
-        <meta name="mobile-web-app-capable" content="yes">
-        <meta name="apple-mobile-web-app-status-bar-style" content="black">
-        <meta name="apple-mobile-web-app-title" content="KonomiTV">
-        <meta name="theme-color" content="#0D0807">
-        <!-- KonomiTV は常にダークモードのため Dark Reader 拡張機能を無効化 -->
-        <!-- ref: https://github.com/darkreader/darkreader/blob/main/CONTRIBUTING.md#disabling-dark-reader-on-your-site -->
-        <meta name="darkreader-lock">
-        <title>KonomiTV</title>
+<!DOCTYPE html>
+<html lang="ja">
+    <head>
+        <meta charset="utf-8">
+        <meta name="viewport" content="width=device-width,viewport-fit=cover,initial-scale=1.0,user-scalable=no,interactive-widget=resizes-visual">
+        <link rel="icon" type="image/svg+xml" href="/assets/images/icons/favicon.svg">
+        <link rel="icon" type="image/png" sizes="32x32" href="/assets/images/icons/favicon-32px.png">
+        <link rel="icon" type="image/png" sizes="16x16" href="/assets/images/icons/favicon-16px.png">
+        <link rel="apple-touch-icon" href="/assets/images/icons/apple-touch-icon.png">
+        <link rel="stylesheet" href="https://cdn.jsdelivr.net/gh/mizunoko/depot@next/dist/css/common.css">
+        <meta name="mobile-web-app-capable" content="yes">
+        <meta name="apple-mobile-web-app-status-bar-style" content="black">
+        <meta name="apple-mobile-web-app-title" content="KonomiTV">
+        <meta name="theme-color" content="#0D0807">
+        <!-- KonomiTV は常にダークモードのため Dark Reader 拡張機能を無効化 -->
+        <!-- ref: https://github.com/darkreader/darkreader/blob/main/CONTRIBUTING.md#disabling-dark-reader-on-your-site -->
+        <meta name="darkreader-lock">
+        <title>KonomiTV</title>
         <style>
             @font-face {
                 font-family: 'Open Sans';
@@ -65,29 +65,15 @@
                 font-display: swap;
                 src: url('/assets/fonts/MaterialDesignIcons.woff2') format('woff2');
             }
-<<<<<<< HEAD
-        </style>
-      <script type="module" crossorigin src="/assets/index-8kZQ9vua.js"></script>
+        </style>
+      <script type="module" crossorigin src="/assets/index-CttIMhJr.js"></script>
       <link rel="stylesheet" crossorigin href="/assets/index.C__0M94H.css">
-    <link rel="manifest" href="/manifest.webmanifest"></head>
-    <body style="background: #1E1310; color: #FFEAEA;">
-        <noscript>
-            <strong>We're sorry but KonomiTV doesn't work properly without JavaScript enabled. Please enable it to continue.</strong>
-        </noscript>
-        <div id="app"></div>
-
-    </body>
-</html>
-=======
-        </style>
-      <script type="module" crossorigin src="/assets/index-LAad4Byq.js"></script>
-      <link rel="stylesheet" crossorigin href="/assets/index.LDmXtoWb.css">
-    <link rel="manifest" href="/manifest.webmanifest"></head>
-    <body style="background: #1E1310; color: #FFEAEA;">
-        <noscript>
-            <strong>We're sorry but KonomiTV doesn't work properly without JavaScript enabled. Please enable it to continue.</strong>
-        </noscript>
-        <div id="app"></div>
-    </body>
-</html>
->>>>>>> 26e94e2c
+    <link rel="manifest" href="/manifest.webmanifest"></head>
+    <body style="background: #1E1310; color: #FFEAEA;">
+        <noscript>
+            <strong>We're sorry but KonomiTV doesn't work properly without JavaScript enabled. Please enable it to continue.</strong>
+        </noscript>
+        <div id="app"></div>+
+    </body>
+</html>