--- conflicted
+++ resolved
@@ -65,11 +65,7 @@
                 src: url('/assets/fonts/MaterialDesignIcons.woff2') format('woff2');
             }
         </style>
-<<<<<<< HEAD
-      <script type="module" crossorigin src="/assets/index-Bj4emqrm.js"></script>
-=======
-      <script type="module" crossorigin src="/assets/index-Da91cxHn.js"></script>
->>>>>>> e23141aa
+      <script type="module" crossorigin src="/assets/index-CdEIKzgI.js"></script>
       <link rel="stylesheet" crossorigin href="/assets/index.DIssoKoZ.css">
     <link rel="manifest" href="/manifest.webmanifest"></head>
     <body style="background: #1E1310; color: #FFEAEA;">
