<!DOCTYPE html>
<html lang="ja">
    <head>
        <meta charset="utf-8">
        <meta name="viewport" content="width=device-width,viewport-fit=cover,initial-scale=1.0,user-scalable=no,interactive-widget=resizes-visual">
        <link rel="icon" type="image/svg+xml" href="/assets/images/icons/favicon.svg">
        <link rel="icon" type="image/png" sizes="32x32" href="/assets/images/icons/favicon-32px.png">
        <link rel="icon" type="image/png" sizes="16x16" href="/assets/images/icons/favicon-16px.png">
        <link rel="apple-touch-icon" href="/assets/images/icons/apple-touch-icon.png">
        <link rel="stylesheet" href="https://cdn.jsdelivr.net/gh/mizunoko/depot@next/dist/css/common.css">
        <meta name="mobile-web-app-capable" content="yes">
        <meta name="apple-mobile-web-app-status-bar-style" content="black">
        <meta name="apple-mobile-web-app-title" content="KonomiTV">
        <meta name="theme-color" content="#0D0807">
        <!-- KonomiTV は常にダークモードのため Dark Reader 拡張機能を無効化 -->
        <!-- ref: https://github.com/darkreader/darkreader/blob/main/CONTRIBUTING.md#disabling-dark-reader-on-your-site -->
        <meta name="darkreader-lock">
        <title>KonomiTV</title>
        <style>
            @font-face {
                font-family: 'Open Sans';
                font-weight: 500;
                font-display: swap;
                src: url('/assets/fonts/OpenSans-Medium.woff2') format('woff2');
            }
            @font-face {
                font-family: 'Open Sans';
                font-weight: 700;
                font-display: swap;
                src: url('/assets/fonts/OpenSans-Bold.woff2') format('woff2');
            }
            @font-face {
                font-family: 'YakuHanJPs';
                font-weight: 500;
                font-display: swap;
                src: url('/assets/fonts/YakuHanJPs-Medium.woff2') format('woff2');
            }
            @font-face {
                font-family: 'YakuHanJPs';
                font-weight: 700;
                font-display: swap;
                src: url('/assets/fonts/YakuHanJPs-Bold.woff2') format('woff2');
            }
            @font-face {
                font-family: 'Noto Sans JP';
                font-weight: 500;
                font-display: swap;
                src: url('/assets/fonts/NotoSansJP-Medium.woff2') format('woff2');
            }
            @font-face {
                font-family: 'Noto Sans JP';
                font-weight: 700;
                font-display: swap;
                src: url('/assets/fonts/NotoSansJP-Bold.woff2') format('woff2');
            }
            @font-face {
                font-family: 'Twemoji';
                font-weight: normal;
                font-display: swap;
                src: url('/assets/fonts/Twemoji.woff2') format('woff2');
            }
            @font-face {
                font-family: 'Material Design Icons';
                font-weight: normal;
                font-display: swap;
                src: url('/assets/fonts/MaterialDesignIcons.woff2') format('woff2');
            }
<<<<<<< HEAD
        </style>
      <script type="module" crossorigin src="/assets/index-BsYWU6gk.js"></script>
      <link rel="stylesheet" crossorigin href="/assets/index.C__0M94H.css">
    <link rel="manifest" href="/manifest.webmanifest"></head>
    <body style="background: #1E1310; color: #FFEAEA;">
        <noscript>
            <strong>We're sorry but KonomiTV doesn't work properly without JavaScript enabled. Please enable it to continue.</strong>
        </noscript>
        <div id="app"></div>

    </body>
</html>
=======
        </style>
      <script type="module" crossorigin src="/assets/index-n-3FHXZB.js"></script>
      <link rel="stylesheet" crossorigin href="/assets/index.LDmXtoWb.css">
    <link rel="manifest" href="/manifest.webmanifest"></head>
    <body style="background: #1E1310; color: #FFEAEA;">
        <noscript>
            <strong>We're sorry but KonomiTV doesn't work properly without JavaScript enabled. Please enable it to continue.</strong>
        </noscript>
        <div id="app"></div>
    </body>
</html>
>>>>>>> ef4940ec
<|MERGE_RESOLUTION|>--- conflicted
+++ resolved
@@ -65,22 +65,8 @@
                 font-display: swap;
                 src: url('/assets/fonts/MaterialDesignIcons.woff2') format('woff2');
             }
-<<<<<<< HEAD
         </style>
-      <script type="module" crossorigin src="/assets/index-BsYWU6gk.js"></script>
-      <link rel="stylesheet" crossorigin href="/assets/index.C__0M94H.css">
-    <link rel="manifest" href="/manifest.webmanifest"></head>
-    <body style="background: #1E1310; color: #FFEAEA;">
-        <noscript>
-            <strong>We're sorry but KonomiTV doesn't work properly without JavaScript enabled. Please enable it to continue.</strong>
-        </noscript>
-        <div id="app"></div>
-
-    </body>
-</html>
-=======
-        </style>
-      <script type="module" crossorigin src="/assets/index-n-3FHXZB.js"></script>
+      <script type="module" crossorigin src="/assets/index-o_zLL83t.js"></script>
       <link rel="stylesheet" crossorigin href="/assets/index.LDmXtoWb.css">
     <link rel="manifest" href="/manifest.webmanifest"></head>
     <body style="background: #1E1310; color: #FFEAEA;">
@@ -89,5 +75,4 @@
         </noscript>
         <div id="app"></div>
     </body>
-</html>
->>>>>>> ef4940ec
+</html>